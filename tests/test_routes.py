--- conflicted
+++ resolved
@@ -7,10 +7,7 @@
 """
 
 from crypt import methods
-<<<<<<< HEAD
-=======
 import json
->>>>>>> 0442324c
 import os
 import logging
 import unittest
@@ -106,8 +103,6 @@
         data = resp.get_json()
         self.assertEqual(data["name"], test_product.name)
 
-<<<<<<< HEAD
-=======
     def test_get_product_with_name(self):
         test_product = ProductFactory()
         logging.debug(test_product)
@@ -125,7 +120,6 @@
         print('Data:', data[0]['name'])
         self.assertEqual(data[0]["name"], test_product['name'])
 
->>>>>>> 0442324c
     def test_create_product(self):
         """Create a new Product"""
         test_product = ProductFactory()
@@ -205,8 +199,6 @@
         )
         self.assertEqual(resp.status_code, status.HTTP_404_NOT_FOUND)
 
-<<<<<<< HEAD
-=======
     def test_delete_product_no_data(self):
         """Delete a Product with no data"""
         resp = self.app.delete(
@@ -214,14 +206,10 @@
         )
         self.assertEqual(resp.status_code, status.HTTP_404_NOT_FOUND)
 
->>>>>>> 0442324c
     def test_create_product_no_data(self):
         """Create a Product with missing data"""
         resp = self.app.post(BASE_URL, json={}, content_type=CONTENT_TYPE_JSON)
         self.assertEqual(resp.status_code, status.HTTP_400_BAD_REQUEST)
-<<<<<<< HEAD
-    
-=======
 
     def test_create_product_bad_price_string(self):
         """ Create a Product with bad available data"""
@@ -245,7 +233,6 @@
     #    )
     #    self.assertEqual(resp.status_code, status.HTTP_400_BAD_REQUEST)
 
->>>>>>> 0442324c
     def test_get_product_not_found(self):
         """Get a Product that not found"""
         resp = self.app.get("/products/0")
