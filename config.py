--- conflicted
+++ resolved
@@ -11,17 +11,6 @@
     "postgresql://erctqdwo:QaIf8yiJCysBBNG633pjtU7fJL5267A1@salt.db.elephantsql.com/erctqdwo"
 )
 
-<<<<<<< HEAD
-# override if we are running in Cloud Foundry
-#if 'VCAP_SERVICES' in os.environ:
-#    vcap = json.loads(os.environ['VCAP_SERVICES'])
-#    DATABASE_URI = vcap['user-provided'][0]['credentials']['url']
-#if 'DATABASE_URI' in os.environ:
-#    db_url = json.loads(os.environ['DATABASE_URI'])
-#    DATABASE_URI = db_url['DATABASE_URI']
-
-=======
->>>>>>> 38b6603a
 # Configure SQLAlchemy
 SQLALCHEMY_DATABASE_URI = DATABASE_URI
 SQLALCHEMY_TRACK_MODIFICATIONS = False
