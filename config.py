"""
Global Configuration for Application
"""
import os
import json
import logging


# Get configuration from environment
DATABASE_URI = os.getenv(
    "DATABASE_URI", "postgres://postgres:postgres@localhost:5432/postgres"
)

<<<<<<< HEAD
# Override if running in Cloud Foundry
if "VCAP_SERVICES" in os.environ:
    vcap = json.loads(os.environ["VCAP_SERVICES"])
    DATABASE_URI = vcap["user-provided"][0]["credentials"]["url"]
=======
# override if we are running in Cloud Foundry
if 'VCAP_SERVICES' in os.environ:
    vcap = json.loads(os.environ['VCAP_SERVICES'])
    DATABASE_URI = vcap['user-provided'][0]['credentials']['url']

print(DATABASE_URI)
>>>>>>> cdabe686

# Configure SQLAlchemy
SQLALCHEMY_DATABASE_URI = DATABASE_URI
SQLALCHEMY_TRACK_MODIFICATIONS = False

# Secret for session management
SECRET_KEY = os.getenv("SECRET_KEY", "sup3r-s3cr3t")
LOGGING_LEVEL = logging.INFO<|MERGE_RESOLUTION|>--- conflicted
+++ resolved
@@ -11,19 +11,12 @@
     "DATABASE_URI", "postgres://postgres:postgres@localhost:5432/postgres"
 )
 
-<<<<<<< HEAD
-# Override if running in Cloud Foundry
-if "VCAP_SERVICES" in os.environ:
-    vcap = json.loads(os.environ["VCAP_SERVICES"])
-    DATABASE_URI = vcap["user-provided"][0]["credentials"]["url"]
-=======
 # override if we are running in Cloud Foundry
 if 'VCAP_SERVICES' in os.environ:
     vcap = json.loads(os.environ['VCAP_SERVICES'])
     DATABASE_URI = vcap['user-provided'][0]['credentials']['url']
 
 print(DATABASE_URI)
->>>>>>> cdabe686
 
 # Configure SQLAlchemy
 SQLALCHEMY_DATABASE_URI = DATABASE_URI
