"""
Models for Product Service

All of the models are stored in this module

Models
------
Product - A Product used in eCommerce application

Attributes:
-----------
name (string) - The name of the product
description (string) - A brief description which is used to describe a product
price (Integer) - The price of the product

"""
import logging
from flask import Flask
from flask_sqlalchemy import SQLAlchemy
from sqlalchemy import CheckConstraint

logger = logging.getLogger("flask.app")

# Create the SQLAlchemy object to be initialized later in init_db()
db = SQLAlchemy()


def init_db(app):
    """Initialize the SQLAlchemy app"""
    Product.init_db(app)

class DatabaseConnectionError(Exception):
    """Custom Exception when database connection fails"""
<<<<<<< HEAD

class DatabaseConnectionError(Exception):
    """Custom Exception when database connection fails"""
=======
>>>>>>> dd0deb5b
    pass

class DataValidationError(Exception):
    """Used for an data validation errors when deserializing"""

    pass

class Product(db.Model):
    """
    Class that represents a Product

    This version uses a relational database for persistence which is hidden
    from us by SQLAlchemy's object relational mappings (ORM)
    """

    ##################################################
    # Table Schema
    ##################################################
    id = db.Column(db.Integer, primary_key=True)
    name = db.Column(db.String(63), nullable=False)
    description = db.Column(db.String(63))
    price = db.Column(db.Integer, nullable=False, default=100)
    # __table__args = (
    #   CheckConstraint(price >= 0, name='check_price_positive'), {}
    # )
    # we should consider about the negative price in next sprint

    ##################################################
    # INSTANCE METHODS
    ##################################################

    def __repr__(self):
        return "<Product %r id=[%s]>" % (self.name, self.id)

    def create(self):
        """
        Creates a Product to the database
        """
        logger.info("Creating %s", self.name)
        # id must be none to generate next primary key
        self.id = None 
        db.session.add(self)
        db.session.commit()

    def update(self):
        """
        Updates a Product to the database
        """
        logger.info("Saving %s", self.name)
        #if not self.id:
        #    raise DataValidationError("Update called with empty ID field")
        db.session.commit()

    def delete(self):
        """Removes a Product from the database."""
        logger.info("Deleting %s", self.name)
        db.session.delete(self)
        db.session.commit()

    def show(self):
        """Show the product's information."""
        logger.info(self)

    def serialize(self) -> dict:
        """Serializes a Product into a dictionary"""
        return {
            "id": self.id,
            "name": self.name,
            "description": self.description,
            "price": self.price,
        }

    def deserialize(self, data: dict):
        """
        Deserializes a Product from a dictionary
        Args:
            data (dict): A dictionary containing the Product data
        """
        try:
            self.name = data["name"]
            self.description = data["description"]
            # Check the validity of the price attribute
            if isinstance(data["price"], int):
                self.price = data["price"]
            else:
                raise DataValidationError(
                    "Invalid type for boolean [price]: "
                    + str(type(data["price"]))
                )
        #except AttributeError as error:
        #    raise DataValidationError("Invalid attribute: " + error.args[0])
        except KeyError as error:
            raise DataValidationError(
                "Invalid Product: missing " + error.args[0]
            )
        except TypeError as error:
            raise DataValidationError(
                "Invalid Product: body of request contained bad or no data"
            )
        return self

    ##################################################
    # CLASS METHODS
    ##################################################

    @classmethod
    def init_db(cls, app: Flask):
        """Initializes the database session

        :param app: the Flask app
        :type data: Flask

        """
        logger.info("Initializing database")
        # Initialize SQLAlchemy from the Flask app
        db.init_app(app)
        app.app_context().push()
        db.create_all()  # make sqlalchemy tables

    @classmethod
    def all(cls) -> list:
        """Returns all of the Products in the database"""
        logger.info("Processing all Products")
        return cls.query.all()

    @classmethod
    def find(cls, product_id: int):
        """Finds a Product by it's ID

        :param product_id: the id of the Product to find
        :type product_id: int

        :return: an instance with the product_id, or None if not found
        :type: Product

        """
        logger.info("Processing lookup for id %s ...", product_id)
        return cls.query.get(product_id)

    @classmethod
    def find_or_404(cls, product_id: int):
        """Find a Product by it's id

        :param product_id: the id of the Product to find
        :type product_id: int

        :return: an instance with the product_id, or 404_NOT_FOUND if not found
        :type: Product

        """
        logger.info("Processing lookup or 404 for id %s ...", product_id)
        return cls.query.get_or_404(product_id)

    @classmethod
    def find_by_name(cls, name: str) -> list:
        """Returns all Products with the given name

        :param name: the name of the Products you want to match
        :type name: str

        :return: a collection of Products with that name
        :type: list

        """
        logger.info("Processing name query for %s ...", name)
        return cls.query.filter(cls.name == name)
<|MERGE_RESOLUTION|>--- conflicted
+++ resolved
@@ -31,12 +31,6 @@
 
 class DatabaseConnectionError(Exception):
     """Custom Exception when database connection fails"""
-<<<<<<< HEAD
-
-class DatabaseConnectionError(Exception):
-    """Custom Exception when database connection fails"""
-=======
->>>>>>> dd0deb5b
     pass
 
 class DataValidationError(Exception):
