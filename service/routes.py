--- conflicted
+++ resolved
@@ -11,16 +11,13 @@
 DELETE /products/{id} - deletes a Product record in the database
 """
 
-<<<<<<< HEAD
-import sys
-import logging
-from flask import jsonify, request, json, url_for, make_response, abort, render_template
-from . import app
-=======
 from flask import jsonify, request, url_for, make_response, abort
 from .utils import status  # HTTP Status Codes
 from werkzeug.exceptions import NotFound
->>>>>>> dbb275d0
+from service.models import Product
+
+# Import Flask application
+from . import app
 from service.models import Product
 from .utils import status  # HTTP Status Codes
 from .utils import error_handlers
@@ -48,24 +45,19 @@
 ######################################################################
 @app.route("/")
 def index():
-<<<<<<< HEAD
-    """Base URL for our service"""
-    return render_template("index.html")
-=======
     """Root URL response"""
-    # app.logger.info("Request for Root URL")
-    # return (
-    #     jsonify(
-    #         name="Product REST API Service",
-    #         version="1.0",
-    #         list_products=url_for("list_products", _external=True),
-    #         create_products="You can run the 'post.py' program located in the 'tests' folder to create some new products"
-    #     ),
-    #     status.HTTP_200_OK,
-    # )
+    app.logger.info("Request for Root URL")
+    return (
+        jsonify(
+            name="Product REST API Service",
+            version="1.0",
+            list_products=url_for("list_products", _external=True),
+            create_products="You can run the 'post.py' program located in the 'tests' folder to create some new products"
+        ),
+        status.HTTP_200_OK,
+    )
     return app.send_static_file("index.html")
 
->>>>>>> dbb275d0
 
 ######################################################################
 # LIST ALL PRODUCTS
