--- conflicted
+++ resolved
@@ -6,10 +6,7 @@
     <meta http-equiv="X-UA-Compatible" content="IE=edge">
     <meta name="viewport" content="width=device-width, initial-scale=1">
     <link rel="stylesheet" href="static/css/cerulean_bootstrap.min.css">
-<<<<<<< HEAD
-=======
 
->>>>>>> 54df9812
     <!-- Font Awesome -->
     <script src="https://kit.fontawesome.com/fd31a8cc81.js" crossorigin="anonymous"></script>
   </head>
