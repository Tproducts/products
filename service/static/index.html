--- conflicted
+++ resolved
@@ -6,11 +6,8 @@
     <meta http-equiv="X-UA-Compatible" content="IE=edge">
     <meta name="viewport" content="width=device-width, initial-scale=1">
     <link rel="stylesheet" href="static/css/cerulean_bootstrap.min.css">
-<<<<<<< HEAD
     <!-- Font Awesome -->
     <script src="https://kit.fontawesome.com/fd31a8cc81.js" crossorigin="anonymous"></script>
-=======
->>>>>>> dd0deb5b
   </head>
   <body>
     <div class="container">
