<<<<<<< HEAD
# Werkzeug keeps breaking Flask!
Werkzeug==2.0.3

# Runtime dependencies
Flask==2.0.2
cloudant==2.15.0
=======
# Dependencies

# Werkzeug keeps breaking Flask!
Werkzeug==2.0.3

Flask==2.0.2
Flask-SQLAlchemy==2.5.1
psycopg2==2.9.3
>>>>>>> dbb275d0
retry==0.9.2
python-dotenv==0.19.2

# Runtime tools
gunicorn==20.1.0
honcho==1.1.0
httpie==3.1.0

# Testing dependencies
pylint==2.12.2
nose==1.3.7
<<<<<<< HEAD
pinocchio==0.4.3
factory-boy==3.2.1

# Behavior Driven Development
behave==1.2.6
# selenium==3.141.0
=======
pinocchio==0.4.2
httpie==3.1.0

# Behavior Driven Development
behave==1.2.6
>>>>>>> dbb275d0
selenium==4.1.0
compare==0.2b0
requests==2.27.1

# Code coverage
coverage==6.3.1
codecov==2.1.12<|MERGE_RESOLUTION|>--- conflicted
+++ resolved
@@ -1,11 +1,3 @@
-<<<<<<< HEAD
-# Werkzeug keeps breaking Flask!
-Werkzeug==2.0.3
-
-# Runtime dependencies
-Flask==2.0.2
-cloudant==2.15.0
-=======
 # Dependencies
 
 # Werkzeug keeps breaking Flask!
@@ -14,7 +6,6 @@
 Flask==2.0.2
 Flask-SQLAlchemy==2.5.1
 psycopg2==2.9.3
->>>>>>> dbb275d0
 retry==0.9.2
 python-dotenv==0.19.2
 
@@ -26,20 +17,11 @@
 # Testing dependencies
 pylint==2.12.2
 nose==1.3.7
-<<<<<<< HEAD
-pinocchio==0.4.3
-factory-boy==3.2.1
-
-# Behavior Driven Development
-behave==1.2.6
-# selenium==3.141.0
-=======
 pinocchio==0.4.2
 httpie==3.1.0
 
 # Behavior Driven Development
 behave==1.2.6
->>>>>>> dbb275d0
 selenium==4.1.0
 compare==0.2b0
 requests==2.27.1
